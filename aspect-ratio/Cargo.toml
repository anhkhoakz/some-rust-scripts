--- conflicted
+++ resolved
@@ -1,10 +1,6 @@
 [package]
   name = "aspect-ratio-cli"
-<<<<<<< HEAD
-  version = "0.1.2"
-=======
   version = "0.1.3"
->>>>>>> d65d00e0
   edition = "2021"
   authors = ["anhkhoakz"]
   description = "A simple Rust library to calculate aspect ratio"
@@ -15,7 +11,6 @@
   keywords = ["aspect-ratio", "rust", "cli"]
   categories = ["command-line-utilities"]
   exclude = [
-<<<<<<< HEAD
     "target",
     "Cargo.lock",
     "README.md",
@@ -24,17 +19,6 @@
     ".idea",
     "examples",
     "tests",
-=======
-    "test/*",
-    "target/*",
-    ".gitignore",
-    "justfile",
-    "README.md",
-    "LICENSE",
-    "*.md",
-    "*.toml",
-    "*.lock",
->>>>>>> d65d00e0
   ]
 
 [dependencies]
